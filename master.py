--- conflicted
+++ resolved
@@ -34,15 +34,9 @@
     Note that any method not beginning with an underscore will be exposed to
     remote hosts.
     """
-<<<<<<< HEAD
     def __init__(self, slaves, registry):
         self.slaves = slaves
         self.registry = registry
-=======
-    def __init__(self, slaves, mrs_prog):
-        self.slaves = slaves
-        self.mrs_prog = mrs_prog
->>>>>>> b7b1cf85
 
     def _listMethods(self):
         import SimpleXMLRPCServer
@@ -62,11 +56,7 @@
 
         Returns -1 if the signin is rejected.
         """
-<<<<<<< HEAD
         if not self.registry.verify(main_hash, reg_hash):
-=======
-        if not self.mrs_prog.verify(main_hash, reg_hash):
->>>>>>> b7b1cf85
             # The slaves are running different code than the master is.
             return -1
         slave = self.slaves.new_slave(host, slave_port, cookie)
