--- conflicted
+++ resolved
@@ -108,13 +108,8 @@
 
 
 class MapTask(threading.Thread):
-<<<<<<< HEAD
     def __init__(self, taskid, registry, map_name, part_name, jobdir,
-            reduce_tasks, **kwds):
-=======
-    def __init__(self, taskid, mrs_prog, map_name, part_name, jobdir,
             nparts, **kwds):
->>>>>>> b7b1cf85
         threading.Thread.__init__(self, **kwds)
         self.taskid = taskid
         self.map_name = map_name
