--- conflicted
+++ resolved
@@ -1,6 +1,5 @@
 #!/usr/bin/env python
 
-<<<<<<< HEAD
 # Copyright 2008 Brigham Young University
 #
 # This file is part of Mrs.
@@ -24,24 +23,12 @@
 # copyright@byu.edu.
 
 __all__ = ['Buffer', 'TextReader', 'TextWriter', 'HexReader', 'HexWriter',
-        'hexformat_sort', 'fileformat', 'openbuf']
-
-=======
-__all__ = ['Buffer', 'TextReader', 'TextWriter', 'HexReader', 'HexWriter',
         'hexformat_sort', 'fileformat', 'writerformat', 'openbuf']
 
->>>>>>> 452cf9d0
 from textformat import TextReader, TextWriter
 from hexformat import HexReader, HexWriter, hexformat_sort
 from buffer import Buffer
 
-<<<<<<< HEAD
-format_map = {
-        '.txt': TextReader,
-        '.mrsx': HexReader,
-        }
-default_format = TextReader
-=======
 reader_map = {
         'txt': TextReader,
         'mrsx': HexReader,
@@ -54,7 +41,6 @@
 
 def writerformat(extension):
     return writer_map[extension]
->>>>>>> 452cf9d0
 
 # TODO: Find a better way to infer the file format.
 def fileformat(filename):
