--- conflicted
+++ resolved
@@ -4,7 +4,6 @@
 
 # TODO: right now we assume that input files are pre-split.
 
-<<<<<<< HEAD
 # Copyright 2008 Brigham Young University
 #
 # This file is part of Mrs.
@@ -27,8 +26,6 @@
 # 3760 HBLL, Provo, UT 84602, (801) 422-9339 or 422-3821, e-mail
 # copyright@byu.edu.
 
-=======
->>>>>>> 452cf9d0
 import threading, os
 from heapq import heappush
 from itertools import chain, izip
@@ -166,7 +163,6 @@
     def __len__(self):
         """Number of buckets in this DataSet."""
         return sum(len(source) for source in self._data)
-<<<<<<< HEAD
 
     def __iter__(self):
         """Iterate over all buckets."""
@@ -190,31 +186,6 @@
         if self.temp:
             os.removedirs(self.directory)
 
-=======
-
-    def __iter__(self):
-        """Iterate over all buckets."""
-        return chain(*self._data)
-
-    def itersplit(self, split):
-        buckets = self[:, split]
-        return chain(*buckets)
-
-    def itersource(self, source):
-        buckets = self[source, :]
-        return chain(*buckets)
-
-    def dump(self):
-        """Write out all of the key-value pairs to files."""
-        for source in self._data:
-            for bucket in source:
-                bucket.dump()
-
-    def close(self):
-        if self.temp:
-            os.removedirs(self.directory)
-
->>>>>>> 452cf9d0
     def path(self, source, split):
         """Return the path to the output split for the given index.
         
@@ -324,17 +295,10 @@
 
 class FileData(DataSet):
     """A list of static files or urls to be used as input to an operation.
-<<<<<<< HEAD
 
     For now, all of the files come from a single source, with one split for
     each file.
 
-=======
-
-    For now, all of the files come from a single source, with one split for
-    each file.
-
->>>>>>> 452cf9d0
     >>> urls = ['http://aml.cs.byu.edu/', __file__]
     >>> data = FileData(urls)
     >>> len(data)
@@ -386,19 +350,11 @@
         if heap:
             for bucket in self:
                 bucket.heap = True
-<<<<<<< HEAD
 
         for bucket in self:
             reader = openreader(bucket.url)
             reader.buf.deferred.addCallback(self.callback, bucket, reader)
 
-=======
-
-        for bucket in self:
-            reader = openreader(bucket.url)
-            reader.buf.deferred.addCallback(self.callback, bucket, reader)
-
->>>>>>> 452cf9d0
         from twisted.internet import reactor
         # Note that we can't do reactor.run() twice, so we cheat.
         #reactor.run()
@@ -433,11 +389,7 @@
     permanent storage or to leave them in memory on the slaves.
     """
     def __init__(self, input, func, nparts, outdir, parter=None,
-<<<<<<< HEAD
-            registry=None):
-=======
             format=None, registry=None):
->>>>>>> 452cf9d0
         # At least for now, we create 1 task for each split in the input
         ntasks = input.splits
         super(ComputedData, self).__init__(sources=ntasks, splits=nparts)
@@ -461,10 +413,7 @@
 
         self.input = input
         self.outdir = outdir
-<<<<<<< HEAD
-=======
         self.format = format
->>>>>>> 452cf9d0
 
         # TODO: store a mapping from tasks to hosts and a map from hosts to
         # tasks.  This way you can know where to find data.  You also know
@@ -493,7 +442,6 @@
 
     def task_started(self, task):
         self.tasks_active.append(task)
-<<<<<<< HEAD
 
     def task_canceled(self, task):
         self.tasks_active.remove(task)
@@ -505,31 +453,13 @@
         self.tasks_active.remove(task)
         self.tasks_done.append(task)
 
-=======
->>>>>>> 452cf9d0
-
-    def task_canceled(self, task):
-        self.tasks_active.remove(task)
-        self.tasks_todo.append(task)
-
-    def task_finished(self, task):
-        for bucket, url in izip(self[task.taskid, :], task.outurls()):
-            bucket.url = url
-        self.tasks_active.remove(task)
-        self.tasks_done.append(task)
-
 
 class MapData(ComputedData):
     def make_tasks(self):
         from mapreduce import MapTask
         for taskid in xrange(self.sources):
-<<<<<<< HEAD
-            task = MapTask(taskid, self.input, self.registry, self.func_name,
-                    self.part_name, self.outdir, self.splits)
-=======
             task = MapTask(taskid, self.input, self.func_name, self.part_name,
                     self.splits, self.outdir, self.format, self.registry)
->>>>>>> 452cf9d0
             task.dataset = self
             self.tasks_todo.append(task)
         self.tasks_made = True
@@ -546,14 +476,9 @@
     def make_tasks(self):
         from mapreduce import ReduceTask
         for taskid in xrange(self.sources):
-<<<<<<< HEAD
-            task = ReduceTask(taskid, self.input, self.registry,
-                    self.func_name, self.outdir)
-=======
             task = ReduceTask(taskid, self.input, self.func_name,
                     self.part_name, self.splits, self.outdir,
                     self.format, self.registry)
->>>>>>> 452cf9d0
             task.dataset = self
             self.tasks_todo.append(task)
         self.tasks_made = True
