--- conflicted
+++ resolved
@@ -27,11 +27,7 @@
 PING_LOOP_WAIT = 1.0
 
 import socket, threading
-<<<<<<< HEAD
 from mapreduce import Job, Implementation, MapTask, ReduceTask
-=======
-from mapreduce import Implementation, MapTask, ReduceTask
->>>>>>> fcf918a5
 from util import try_makedirs
 
 # NOTE: This is a _global_ setting:
@@ -52,16 +48,8 @@
         raise NotImplementedError("For now, the number of map tasks "
                 "must equal the number of input files.")
 
-<<<<<<< HEAD
-    from mrs.mapreduce import Operation
-    op = Operation(registry, run, map_tasks=map_tasks,
-            reduce_tasks=reduce_tasks)
-    mrsjob = Parallel(inputs, output, options.port, options.shared)
-    mrsjob.operations = [op]
-=======
     mrsjob = Parallel(registry, inputs, output, options.port, options.shared,
             reduce_tasks)
->>>>>>> fcf918a5
     mrsjob.run()
     return 0
 
@@ -71,12 +59,8 @@
 
     For right now, we require POSIX shared storage (e.g., NFS).
     """
-<<<<<<< HEAD
-    def __init__(self, inputs, outdir, port, shared_dir, **kwds):
-=======
     def __init__(self, registry, inputs, outdir, port, shared_dir,
             reduce_tasks, **kwds):
->>>>>>> fcf918a5
         Implementation.__init__(self, **kwds)
         self.inputs = inputs
         self.outdir = outdir
@@ -215,16 +199,10 @@
             raise RuntimeError
         next = self.job.get_task()
         if next is not None:
-<<<<<<< HEAD
-            slave.assign(next)
-            next.add_worker(slave)
-        return next
-=======
             assignment = Assignment(next)
             slave.assign(assignment)
             next.add_worker(assignment)
         return assignment
->>>>>>> fcf918a5
 
     def remove_slave(self, slave):
         """Remove a slave that may be currently working on a task.
