- RPC over HTTPS
- logging
- pass a dict of options from the application to the slaves
- simplify job specification with an app_spec and job_spec (?)
- improve the way you give a Job its operations list
- do input splitting
- use the "Range:" header in HTTP requests as part of the split
  implementation.  See also the "urlgrabber" module.  To implement this in the
  HTTP server, you will have to implement do_GET on its own (see
  http://techlists.org/archives/programming/pythonlist/2002-02/msg04678.shtml)
<<<<<<< HEAD
=======
- show current status by creating an HTTP server on the master
>>>>>>> b7b1cf85


########################################################################

Calling C Mappers and Reducers:

Use ctypes and create a callback function: emit.  From C's perspective:

void emit(char *key, char *value);

Pass the C function the key (as a c_char_p), the list of values (probably as a
char **), and a function pointer to emit.  Or something like that.<|MERGE_RESOLUTION|>--- conflicted
+++ resolved
@@ -8,10 +8,7 @@
   implementation.  See also the "urlgrabber" module.  To implement this in the
   HTTP server, you will have to implement do_GET on its own (see
   http://techlists.org/archives/programming/pythonlist/2002-02/msg04678.shtml)
-<<<<<<< HEAD
-=======
 - show current status by creating an HTTP server on the master
->>>>>>> b7b1cf85
 
 
 ########################################################################
