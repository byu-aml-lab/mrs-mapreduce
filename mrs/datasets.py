--- conflicted
+++ resolved
@@ -273,11 +273,7 @@
             if url:
                 reader = fileformats.open_url(url)
                 bucket.collect(reader)
-<<<<<<< HEAD
                 reader.finish()
-=======
-                #reader.close()
->>>>>>> e2868d18
 
         self._fetched = True
 
@@ -341,7 +337,7 @@
         # At least for now, we create 1 task for each split in the input
         ntasks = input.splits
         super(ComputedData, self).__init__(sources=ntasks, **kwds)
-        
+
         self.id = '%s_%s_%s' % (reduce_name, map_name, self.id)
 
         self.task_class = task_class
