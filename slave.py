#!/usr/bin/env python

<<<<<<< HEAD
# TODO: if the cookie check fails too many times, we may want to alert the
# user somehow.

# Copyright 2008 Brigham Young University
#
# This file is part of Mrs.
#
# Mrs is free software: you can redistribute it and/or modify it under the
# terms of the GNU General Public License as published by the Free Software
# Foundation, either version 3 of the License, or (at your option) any later
# version.
#
# Mrs is distributed in the hope that it will be useful, but WITHOUT ANY
# WARRANTY; without even the implied warranty of MERCHANTABILITY or FITNESS
# FOR A PARTICULAR PURPOSE.  See the GNU General Public License for more
# details.
#
# You should have received a copy of the GNU General Public License along with
# Mrs.  If not, see <http://www.gnu.org/licenses/>.
#
# Inquiries regarding any further use of the Materials contained on this site,
# please contact the Copyright Licensing Office, Brigham Young University,
# 3760 HBLL, Provo, UT 84602, (801) 422-9339 or 422-3821, e-mail
# copyright@byu.edu.

=======
>>>>>>> b7b1cf85
COOKIE_LEN = 8
SLAVE_PING_INTERVAL = 5.0

import threading, xmlrpclib

class SlaveInterface(object):
    """Public XML-RPC Interface
    
    Note that any method not beginning with an underscore will be exposed to
    remote hosts.
    """
    def __init__(self, slave):
        self.slave = slave

    def _listMethods(self):
        return SimpleXMLRPCServer.list_public_methods(self)

    def start_map(self, map_name, part_name, taskid, inputs, output,
            reduce_tasks, cookie, **kwds):
        self.slave.check_cookie(cookie)
        return self.slave.worker.start_map(map_name, part_name, taskid,
                inputs, output, reduce_tasks)

    def start_reduce(self, func_name, taskid, inputs, output, cookie, **kwds):
        self.slave.check_cookie(cookie)
        return self.slave.worker.start_reduce(func_name, taskid, inputs,
                output)

    def quit(self, cookie, **kwds):
        self.slave.check_cookie(cookie)
        self.slave.alive = False
        import sys
        print >>sys.stderr, "Quitting as requested by an RPC call."
        return True

    def ping(self, **kwds):
        """Master checking if we're still here.
        """
        return True


class CookieValidationError(Exception):
    pass


def run_slave(registry, uri, options):
    """Mrs Slave

    The uri is of the form scheme://username:password@host/target with
    username and password possibly omitted.
    """
    import xmlrpclib

    # Create an RPC proxy to the master's RPC Server
    master = xmlrpclib.ServerProxy(uri)
    slave = Slave(master, registry, options.port)

    slave.run()
    return 0


class Slave(object):
    def __init__(self, master, registry, port):
        import rpc

        self.alive = True
        self.cookie = self.rand_cookie()
        self.master = master
        self.registry = registry
        self.port = port

        # Create a worker thread.  This thread will die when we do.
        self.worker = Worker(self, master)

        # Create a slave RPC Server
        self.interface = SlaveInterface(self)
        self.server = rpc.new_server(self.interface, port)

        self.host, self.port = self.server.socket.getsockname()

        # Register with master.
        self.id = self.master.signin(self.cookie, self.port,
<<<<<<< HEAD
                registry.main_hash, registry.reg_hash())
=======
                mrs_prog.main_hash, mrs_prog.registry.reg_hash())
>>>>>>> b7b1cf85
        if self.id < 0:
            import sys
            print >>sys.stderr, "Master rejected signin."
            raise RuntimeError

    @classmethod
    def rand_cookie(cls):
        # Generate a cookie so that mostly only authorized people can connect.
        from random import choice
        import string
        possible = string.letters + string.digits
        return ''.join(choice(possible) for i in xrange(COOKIE_LEN))

    def check_cookie(self, cookie):
        if cookie != self.cookie:
            raise CookieValidationError

    def handle_request(self):
        """Try to handle a request on the RPC connection.

        Timeout after SLAVE_PING_INTERVAL seconds.
        """
        import select
        server_fd = self.server.fileno()
        rlist, wlist, xlist = select.select([server_fd], [], [],
                SLAVE_PING_INTERVAL)
        if server_fd in rlist:
            self.server.handle_request()
            return True
        else:
            return False

    def run(self):
        import socket

        # Spin off the worker thread.
        self.worker.start()

        # Report for duty.
        self.master.ready(self.id, self.cookie)

        # Handle requests on the RPC server.
        while self.alive:
            if not self.handle_request():
                try:
                    master_alive = self.master.ping()
                except socket.error:
                    master_alive = False
                if not master_alive:
                    import sys
                    print >>sys.stderr, "Master failed to respond to ping."
                    return -1


class Worker(threading.Thread):
    """Execute map tasks and reduce tasks.

    The worker waits for other threads to make assignments by calling
    start_map and start_reduce.
    """
    def __init__(self, slave, master, **kwds):
        threading.Thread.__init__(self, **kwds)
        # Die when all other non-daemon threads have exited:
        self.setDaemon(True)

        self.slave = slave
        self.master = master

        self._task = None
        self._cond = threading.Condition()
        self.active = False
        self.exception = None

    def start_map(self, map_name, part_name, taskid, inputs, output,
            reduce_tasks):
        """Tell this worker to start working on a map task.

        This will ordinarily be called from some other thread.
        """
        from mapreduce import MapTask
        success = False
        self._cond.acquire()
        if self._task is None:
<<<<<<< HEAD
            self._task = MapTask(taskid, self.slave.registry, map_name,
=======
            self._task = MapTask(taskid, self.slave.mrs_prog, map_name,
>>>>>>> b7b1cf85
                    part_name, output, reduce_tasks)
            self._task.inputs = inputs
            success = True
            self._cond.notify()
        self._cond.release()
        return success

    def start_reduce(self, reduce_name, taskid, inputs, output):
        """Tell this worker to start working on a reduce task.

        This will ordinarily be called from some other thread.
        """
        from mapreduce import ReduceTask
        success = False
        self._cond.acquire()
        if self._task is None:
<<<<<<< HEAD
            self._task = ReduceTask(taskid, self.slave.registry, reduce_name,
=======
            self._task = ReduceTask(taskid, self.slave.mrs_prog, reduce_name,
>>>>>>> b7b1cf85
                    output)
            self._task.inputs = inputs
            success = True
            self._cond.notify()
        self._cond.release()
        return success

    def run(self):
        """Run the worker thread."""
        while True:
            self._cond.acquire()
            while self._task is None:
                self._cond.wait()
            task = self._task
            self._cond.release()

            task.run()
            files = task.output.filenames()

            self._cond.acquire()
            self._task = None
            self._cond.release()

            self.master.done(self.slave.id, files, self.slave.cookie)


# vim: et sw=4 sts=4<|MERGE_RESOLUTION|>--- conflicted
+++ resolved
@@ -1,8 +1,4 @@
 #!/usr/bin/env python
-
-<<<<<<< HEAD
-# TODO: if the cookie check fails too many times, we may want to alert the
-# user somehow.
 
 # Copyright 2008 Brigham Young University
 #
@@ -26,8 +22,6 @@
 # 3760 HBLL, Provo, UT 84602, (801) 422-9339 or 422-3821, e-mail
 # copyright@byu.edu.
 
-=======
->>>>>>> b7b1cf85
 COOKIE_LEN = 8
 SLAVE_PING_INTERVAL = 5.0
 
@@ -110,11 +104,7 @@
 
         # Register with master.
         self.id = self.master.signin(self.cookie, self.port,
-<<<<<<< HEAD
                 registry.main_hash, registry.reg_hash())
-=======
-                mrs_prog.main_hash, mrs_prog.registry.reg_hash())
->>>>>>> b7b1cf85
         if self.id < 0:
             import sys
             print >>sys.stderr, "Master rejected signin."
@@ -198,11 +188,7 @@
         success = False
         self._cond.acquire()
         if self._task is None:
-<<<<<<< HEAD
             self._task = MapTask(taskid, self.slave.registry, map_name,
-=======
-            self._task = MapTask(taskid, self.slave.mrs_prog, map_name,
->>>>>>> b7b1cf85
                     part_name, output, reduce_tasks)
             self._task.inputs = inputs
             success = True
@@ -219,11 +205,7 @@
         success = False
         self._cond.acquire()
         if self._task is None:
-<<<<<<< HEAD
             self._task = ReduceTask(taskid, self.slave.registry, reduce_name,
-=======
-            self._task = ReduceTask(taskid, self.slave.mrs_prog, reduce_name,
->>>>>>> b7b1cf85
                     output)
             self._task.inputs = inputs
             success = True
